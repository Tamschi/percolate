--- conflicted
+++ resolved
@@ -25,15 +25,9 @@
 publish = false
 
 [badges]
-<<<<<<< HEAD
 is-it-maintained-issue-resolution = { repository = "Tamschi/percolate" }
 is-it-maintained-open-issues = { repository = "Tamschi/percolate" }
-maintenance = { status = "experimental" }
-=======
-is-it-maintained-issue-resolution = { repository = "Tamschi/TODO_CRATE_NAME" }
-is-it-maintained-open-issues = { repository = "Tamschi/TODO_CRATE_NAME" }
 maintenance = { status = "experimental" } # This may differ between branches.
->>>>>>> 82409e57
 
 [dependencies]
 ergo-pin = "0.1.0"
